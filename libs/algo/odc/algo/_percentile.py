from typing import List, Sequence
import dask.array as da
import xarray as xr
import numpy as np
from ._masking import keep_good_np
from dask.base import tokenize
import dask
from functools import partial


def np_percentile(xx, percentile, nodata):

    if np.isnan(nodata):
        high = True
        mask = ~np.isnan(xx)
    else:
        high = nodata >= xx.max()
        mask = xx != nodata

    valid_counts = mask.sum(axis=0)

    xx = np.sort(xx, axis=0)
    
    indices = np.round(percentile * (valid_counts - 1))
    if not high:
        indices += (xx.shape[0] - valid_counts)
        indices[valid_counts == 0] = 0

    indices = indices.astype(np.int64).flatten()
    step = (xx.size // xx.shape[0])
    indices = step * indices + np.arange(len(indices))

    xx = xx.take(indices).reshape(xx.shape[1:])

    return keep_good_np(xx, (valid_counts >= 3), nodata)


def xr_quantile_bands(
    src: xr.Dataset,
    quantiles: Sequence,
    nodata,
) -> xr.Dataset:

    """
    Calculates the percentiles of the input data along the time dimension.

    This approach is approximately 700x faster than the `numpy` and `xarray` nanpercentile functions.

    :param src: xr.Dataset, bands can be either
        float or integer with `nodata` values to indicate gaps in data.
        `nodata` must be the largest or smallest values in the dataset or NaN.

    :param percentiles: A sequence of quantiles in the [0.0, 1.0] range

    :param nodata: The `nodata` value
    """

    data_vars = {}
    for band, xx in src.data_vars.items():
       
        xx_data = xx.data

        if dask.is_dask_collection(xx_data):
            if len(xx.chunks[0]) > 1:
                xx_data = xx_data.rechunk({0: -1})
        
<<<<<<< HEAD
        tk = tokenize(xx_data, quantiles, nodata)
        for quantile in quantiles:
            name = f"{band}_pc_{int(100 * quantile)}"
            if dask.is_dask_collection(xx_data):
                yy = da.map_blocks(
                    partial(np_percentile, percentile=quantile, nodata=nodata), 
                    xx_data, 
                    drop_axis=0, 
                    meta=np.array([], dtype=xx.dtype),
                    name=f"{name}-{tk}",
                )
            else:
                yy = np_percentile(xx_data, percentile=quantile, nodata=nodata)
            data_vars[name] = (xx.dims[1:], yy)

=======
        tk = tokenize(xx_data, percentiles, nodata)
        for percentile in percentiles:
            name = f"{band}_pc_{int(100 * percentile)}"
            yy = da.map_blocks(
                partial(np_percentile, percentile=percentile, nodata=nodata), 
                xx_data, 
                drop_axis=0, 
                meta=np.array([], dtype=xx.dtype),
                name=f"{name}-{tk}",
            )
            data_vars[name] = xr.DataArray(yy, dims=xx.dims[1:], attrs=xx.attrs)
            
>>>>>>> 47207229
    coords = dict((dim, src.coords[dim]) for dim in xx.dims[1:])
    return xr.Dataset(data_vars=data_vars, coords=coords, attrs=src.attrs)


def xr_quantile(
    src: xr.Dataset,
    quantiles: Sequence,
    nodata,
) -> xr.Dataset:

    """
    Calculates the percentiles of the input data along the time dimension.

    This approach is approximately 700x faster than the `numpy` and `xarray` nanpercentile functions.

    :param src: xr.Dataset, bands can be either
        float or integer with `nodata` values to indicate gaps in data.
        `nodata` must be the largest or smallest values in the dataset or NaN.

    :param percentiles: A sequence of quantiles in the [0.0, 1.0] range

    :param nodata: The `nodata` value
    """

    data_vars = {}
    for band, xx in src.data_vars.items():
       
        xx_data = xx.data
        out_dims = ('quantile',) + xx.dims[1:]

        if dask.is_dask_collection(xx_data):
            if len(xx.chunks[0]) > 1:
                xx_data = xx_data.rechunk({0: -1})
        
        tk = tokenize(xx_data, quantiles, nodata)
        data = []
        for quantile in quantiles:
            name = f"{band}_pc_{int(100 * quantile)}"
            if dask.is_dask_collection(xx_data):
                yy = da.map_blocks(
                    partial(np_percentile, percentile=quantile, nodata=nodata), 
                    xx_data, 
                    drop_axis=0, 
                    meta=np.array([], dtype=xx.dtype),
                    name=f"{name}-{tk}",
                )
            else:
                yy = np_percentile(xx_data, percentile=quantile, nodata=nodata)
            data.append(yy)

        if dask.is_dask_collection(yy):
            data_vars[band] = (out_dims, da.stack(data, axis=0))
        else:
            data_vars[band] = (out_dims, np.stack(data, axis=0))

    coords = dict((dim, src.coords[dim]) for dim in xx.dims[1:])
    coords['quantile'] = np.array(quantiles)
    return xr.Dataset(data_vars=data_vars, coords=coords, attrs=src.attrs)<|MERGE_RESOLUTION|>--- conflicted
+++ resolved
@@ -64,7 +64,6 @@
             if len(xx.chunks[0]) > 1:
                 xx_data = xx_data.rechunk({0: -1})
         
-<<<<<<< HEAD
         tk = tokenize(xx_data, quantiles, nodata)
         for quantile in quantiles:
             name = f"{band}_pc_{int(100 * quantile)}"
@@ -79,21 +78,7 @@
             else:
                 yy = np_percentile(xx_data, percentile=quantile, nodata=nodata)
             data_vars[name] = (xx.dims[1:], yy)
-
-=======
-        tk = tokenize(xx_data, percentiles, nodata)
-        for percentile in percentiles:
-            name = f"{band}_pc_{int(100 * percentile)}"
-            yy = da.map_blocks(
-                partial(np_percentile, percentile=percentile, nodata=nodata), 
-                xx_data, 
-                drop_axis=0, 
-                meta=np.array([], dtype=xx.dtype),
-                name=f"{name}-{tk}",
-            )
-            data_vars[name] = xr.DataArray(yy, dims=xx.dims[1:], attrs=xx.attrs)
             
->>>>>>> 47207229
     coords = dict((dim, src.coords[dim]) for dim in xx.dims[1:])
     return xr.Dataset(data_vars=data_vars, coords=coords, attrs=src.attrs)
 
