""" Various file io helpers
"""

from .tar import tar_doc_stream  # pylint: disable=W0406
from .text import (
<<<<<<< HEAD
    parse_mtl,  # pylint: disable=W0406
    parse_yaml,  # pylint: disable=W0406
    read_stdin_lines,  # pylint: disable=W0406
    slurp,  # pylint: disable=W0406
    slurp_lines  # pylint: disable=W0406
)
=======
    parse_mtl,
    parse_yaml,
    read_stdin_lines,
    slurp,
    slurp_lines,
)  # pylint: disable=W0406
>>>>>>> 028a7511
from .timer import RateEstimator  # pylint: disable=W0406

from ._version import __version__  # pylint: disable=W0406

__all__ = (
    "parse_yaml",
    "read_stdin_lines",
    "slurp",
    "slurp_lines",
    "parse_mtl",
    "tar_doc_stream",
    "RateEstimator",
    "__version__",
)<|MERGE_RESOLUTION|>--- conflicted
+++ resolved
@@ -3,21 +3,12 @@
 
 from .tar import tar_doc_stream  # pylint: disable=W0406
 from .text import (
-<<<<<<< HEAD
     parse_mtl,  # pylint: disable=W0406
     parse_yaml,  # pylint: disable=W0406
     read_stdin_lines,  # pylint: disable=W0406
     slurp,  # pylint: disable=W0406
-    slurp_lines  # pylint: disable=W0406
+    slurp_lines,  # pylint: disable=W0406
 )
-=======
-    parse_mtl,
-    parse_yaml,
-    read_stdin_lines,
-    slurp,
-    slurp_lines,
-)  # pylint: disable=W0406
->>>>>>> 028a7511
 from .timer import RateEstimator  # pylint: disable=W0406
 
 from ._version import __version__  # pylint: disable=W0406
