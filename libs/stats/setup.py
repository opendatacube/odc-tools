from setuptools import setup

<<<<<<< HEAD
setup(
    name="odc_stats",
    use_scm_version={"root": "../..", "relative_to": __file__},
    setup_requires=["setuptools_scm"],
    author="Open Data Cube",
    author_email="",
    maintainer="Open Data Cube",
    maintainer_email="",
    description="Statistical Product Generation Framework",
    long_description="",
    license="Apache License 2.0",
    tests_require=["pytest"],
    install_requires=[
        "datacube",
        "odc_index",
        "odc_dscache",
        "odc_algo",
        "odc_aws",
        "odc_aio",
        "dataclasses; python_version<'3.7'",
        "tqdm",
        "eodatasets3"

    ],
    packages=["odc.stats"],
    zip_safe=False,
    entry_points={"console_scripts": ["odc-stats = odc.stats.cli:main"]},
)
=======
setup()
>>>>>>> c9e34f4a
<|MERGE_RESOLUTION|>--- conflicted
+++ resolved
@@ -1,6 +1,4 @@
 from setuptools import setup
-
-<<<<<<< HEAD
 setup(
     name="odc_stats",
     use_scm_version={"root": "../..", "relative_to": __file__},
@@ -23,12 +21,9 @@
         "dataclasses; python_version<'3.7'",
         "tqdm",
         "eodatasets3"
-
     ],
     packages=["odc.stats"],
     zip_safe=False,
     entry_points={"console_scripts": ["odc-stats = odc.stats.cli:main"]},
 )
-=======
-setup()
->>>>>>> c9e34f4a
+setup()