--- conflicted
+++ resolved
@@ -1,9 +1,6 @@
 import math
-<<<<<<< HEAD
 from pathlib import Path
-=======
 from abc import ABC, abstractmethod
->>>>>>> 662fc3d8
 from copy import deepcopy
 import tempfile
 from dataclasses import dataclass, field
@@ -15,14 +12,11 @@
 from pyproj.transformer import transform
 import pystac
 import xarray as xr
-<<<<<<< HEAD
 import pandas as pd
 from rasterio.crs import CRS
 import json
 import time
 
-=======
->>>>>>> 662fc3d8
 from datacube.model import Dataset
 from datacube.utils.dates import normalise_dt
 from datacube.utils.geometry import GeoBox
@@ -381,14 +375,15 @@
             if 'eo:platform' in source_datasetdoc.properties:
                 platforms.append(source_datasetdoc.properties['eo:platform'])
 
-<<<<<<< HEAD
         if len(platforms) > 0:
             dataset_assembler.platform = ','.join(sorted(set(platforms)))
 
         # several fix values in self.product.properties (e.g. "odc:file_format": "GeoTIFF")
         for product_property_name, product_property_value in self.product.properties.items():
             dataset_assembler.properties[product_property_name] = product_property_value
-=======
+        
+        # TODO: check this change purpose
+        """
         geobox_wgs84 = geobox.extent.to_crs(
             "epsg:4326", resolution=math.inf, wrapdateline=True
         )
@@ -407,20 +402,22 @@
 
         # Lineage last
         item.properties["odc:lineage"] = dict(inputs=inputs)
->>>>>>> 662fc3d8
+        """
 
         dataset_assembler.product_name = self.product.name
         dataset_assembler.dataset_version = self.product.version
         dataset_assembler.region_code = self.product.region_code(self.tile_index)
 
-<<<<<<< HEAD
+
         if processing_dt is None:
             processing_dt = datetime.utcnow()
         dataset_assembler.processed = processing_dt
 
         dataset_assembler.maturity = self.product.maturity
         dataset_assembler.collection_number = self.product.collection_number
-=======
+
+        # TODO: check the these two JSON files content
+        """
         # Add links
         item.links.append(
             pystac.Link(
@@ -436,8 +433,8 @@
                 target=self.metadata_path("absolute", ext="json"),
             )
         )
->>>>>>> 662fc3d8
-
+        """
+        
         dataset_assembler.note_software_version("eodatasets3",
                                                 "https://github.com/GeoscienceAustralia/eo-datasets",
                                                 eodatasets3.__version__,)
