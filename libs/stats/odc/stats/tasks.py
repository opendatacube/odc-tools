--- conflicted
+++ resolved
@@ -23,12 +23,9 @@
 from odc.dscache.tools.tiling import parse_gridspec_with_name
 from odc.dscache.tools.profiling import ds_stream_test_func
 from odc.io.text import split_and_check
-<<<<<<< HEAD
-from odc.aws import s3_download
+
+from odc.aws import s3_download, s3_url_parse
 from itertools import chain
-=======
-from odc.aws import s3_download, s3_url_parse
->>>>>>> d955bf5c
 
 from .model import DateTimeRange, Task, OutputProduct, TileIdx, TileIdx_txy, TileIdx_xy
 from ._gjson import gs_bounds, compute_grid_info, gjson_from_tasks
